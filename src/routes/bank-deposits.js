// src/routes/bank-deposits.js
const express = require('express');
const router = express.Router();
const { pool } = require('../database/connection');
const crypto = require('crypto');
const { asyncHandler } = require('../utils/helpers');
const multer = require('multer');
const { parse } = require('csv-parse/sync');

// Multer – in-memory for CSV upload
const upload = multer({ storage: multer.memoryStorage() });

function canon(s) {
    return (s == null ? '' : String(s)).toLowerCase().replace(/[^a-z0-9]/g, '');
}

function normHeader(k = '') {
    return String(k).replace(/^['"]+|['"]+$/g, '')
        .trim().toLowerCase().replace(/[^a-z0-9]+/g, '_').replace(/^_+|_+$/g, '');
}

function parseAmount(v) {
    if (v == null) return 0;
    let t = String(v).trim();
    // Accounting format: parentheses indicate negative
    let neg = false;
    if (/^\(.+\)$/.test(t)) {
        neg = true;
        t = t.replace(/^\(|\)$/g, '');
    }
    // Remove commas, spaces, quotes
    t = t.replace(/[",\s]/g, '');
    const num = parseFloat(t);
    if (isNaN(num)) return 0;
    return neg ? -num : num;
}

function round2(n) {
    const x = Number(n) || 0;
    return Math.round(x * 100) / 100;
}

function parseDateMDY(input) {
    if (!input) return null;
    const s = String(input).trim();
    // Accept M/D/Y or MM/DD/YYYY (also single-digit month/day)
    const m = s.match(/^(\d{1,2})[\/\-](\d{1,2})[\/\-](\d{2,4})$/);
    if (!m) {
        const d = new Date(s);
        return isNaN(d.getTime()) ? null : d.toISOString().slice(0, 10);
    }
    let mm = parseInt(m[1], 10);
    let dd = parseInt(m[2], 10);
    let yy = parseInt(m[3], 10);
    if (yy < 100) yy += yy >= 70 ? 1900 : 2000; // 2-digit year pivot
    const dt = new Date(yy, mm - 1, dd);
    if (isNaN(dt.getTime())) return null;
    return dt.toISOString().slice(0, 10);
}

/**
 * GET /api/bank-deposits
 * Returns all bank deposits with optional filtering
 */
router.get('/', asyncHandler(async (req, res) => {
    const { 
        status, 
        bank_account_id, 
        start_date, 
        end_date,
        deposit_type,
        page = 1,
        limit = 20
    } = req.query;
    
    const offset = (page - 1) * limit;
    
    let query = `
        SELECT d.*, ba.account_name, ba.bank_name,
               CONCAT(u.first_name, ' ', u.last_name) as created_by_name
        FROM bank_deposits d
        LEFT JOIN bank_accounts ba ON d.bank_account_id = ba.id
        LEFT JOIN users u ON d.created_by = u.id
        WHERE 1=1
    `;
    
    const params = [];
    let paramIndex = 1;
    
    if (status) {
        query += ` AND d.status = $${paramIndex++}`;
        params.push(status);
    }
    
    if (bank_account_id) {
        query += ` AND d.bank_account_id = $${paramIndex++}`;
        params.push(bank_account_id);
    }
    
    if (start_date) {
        query += ` AND d.deposit_date >= $${paramIndex++}`;
        params.push(start_date);
    }
    
    if (end_date) {
        query += ` AND d.deposit_date <= $${paramIndex++}`;
        params.push(end_date);
    }
    
    if (deposit_type) {
        query += ` AND d.deposit_type = $${paramIndex++}`;
        params.push(deposit_type);
    }
    
    // Count total for pagination
    const countQuery = `SELECT COUNT(*) FROM (${query}) AS count_query`;
    const countResult = await pool.query(countQuery, params);
    const total = parseInt(countResult.rows[0].count);
    
    // Add pagination
    query += ` ORDER BY d.deposit_date DESC, d.created_at DESC LIMIT $${paramIndex++} OFFSET $${paramIndex++}`;
    params.push(limit);
    params.push(offset);
    
    const { rows } = await pool.query(query, params);
    
    // Get deposit totals
    const depositIds = rows.map(row => row.id);
    let itemTotals = {};
    
    if (depositIds.length > 0) {
        const itemQuery = await pool.query(`
            SELECT deposit_id, SUM(amount) as total_amount, COUNT(*) as item_count
            FROM bank_deposit_items
            WHERE deposit_id = ANY($1)
            GROUP BY deposit_id
        `, [depositIds]);
        
        itemTotals = itemQuery.rows.reduce((acc, row) => {
            acc[row.deposit_id] = {
                total_amount: parseFloat(row.total_amount),
                item_count: parseInt(row.item_count)
            };
            return acc;
        }, {});
    }
    
    // Add totals to deposit objects
    const depositsWithTotals = rows.map(deposit => ({
        ...deposit,
        total_amount: itemTotals[deposit.id]?.total_amount || 0,
        item_count: itemTotals[deposit.id]?.item_count || 0
    }));
    
    res.json({
        data: depositsWithTotals,
        pagination: {
            total,
            page: parseInt(page),
            limit: parseInt(limit),
            pages: Math.ceil(total / limit)
        }
    });
}));

/**
 * POST /api/bank-deposits
 * Creates a new bank deposit
 */
router.post('/', asyncHandler(async (req, res) => {
    const {
        bank_account_id,
        deposit_date,
        deposit_type,
        reference_number,
        description,
        memo,
        status = 'Draft'
    } = req.body;
    
    // Validate required fields
    if (!bank_account_id) {
        return res.status(400).json({ error: 'Bank account is required' });
    }
    
    if (!deposit_date) {
        return res.status(400).json({ error: 'Deposit date is required' });
    }
    
    if (!deposit_type) {
        return res.status(400).json({ error: 'Deposit type is required' });
    }
    
    // Validate status
    const validStatuses = ['Draft', 'Submitted', 'Cleared', 'Rejected'];
    if (!validStatuses.includes(status)) {
        return res.status(400).json({ error: 'Invalid status value' });
    }
    
    // Validate bank account exists
    const bankAccountCheck = await pool.query('SELECT id FROM bank_accounts WHERE id = $1', [bank_account_id]);
    if (bankAccountCheck.rows.length === 0) {
        return res.status(400).json({ error: 'Bank account not found' });
    }
    
    const { rows } = await pool.query(`
        INSERT INTO bank_deposits (
            bank_account_id,
            deposit_date,
            deposit_type,
            reference_number,
            description,
            memo,
            status,
            created_by
        ) VALUES ($1, $2, $3, $4, $5, $6, $7, $8)
        RETURNING *
    `, [
        bank_account_id,
        deposit_date,
        deposit_type,
        reference_number || null,
        description || null,
        memo || null,
        status,
        req.user?.id
    ]);
    
    res.status(201).json(rows[0]);
}));

/**
 * GET /api/bank-deposits/types
 * Returns available deposit types
 */
router.get('/types', asyncHandler(async (req, res) => {
    // Return predefined deposit types
    const depositTypes = [
        { id: 'Regular',   name: 'Regular Deposit' },
        { id: 'ATM',       name: 'ATM Deposit' },
        { id: 'Mobile',    name: 'Mobile Deposit' },
        { id: 'Wire',      name: 'Wire Transfer' },
        { id: 'ACH',       name: 'ACH Transfer' },
        { id: 'Cash',      name: 'Cash Deposit' },
        { id: 'Mixed',     name: 'Mixed Deposit' }
    ];

    res.json(depositTypes);
}));

/**
 * GET /api/bank-deposits/item-types
 * Returns available deposit item types
 */
router.get('/item-types', asyncHandler(async (req, res) => {
    // Return predefined deposit item types
    const itemTypes = [
        { id: 'Cash',          name: 'Cash' },
        { id: 'Check',         name: 'Check' },
        { id: 'Electronic',    name: 'Electronic Transfer' },
        { id: 'Money Order',   name: 'Money Order' },
        { id: 'Cashier Check', name: 'Cashier\'s Check' },
        { id: 'Other',         name: 'Other' }
    ];

    res.json(itemTypes);
}));

/**
 * POST /api/bank-deposits/batched/import
 * Import AccuFund-style batched deposits CSV
 */
router.post('/batched/import', upload.single('file'), asyncHandler(async (req, res) => {
    if (!req.file) return res.status(400).json({ error: 'No file uploaded' });

    let records;
    try {
        records = parse(req.file.buffer.toString('utf8'), {
            columns: true,
            skip_empty_lines: true,
            trim: true
        });
    } catch (e) {
        return res.status(400).json({ error: `Invalid CSV: ${e.message}` });
    }

    if (!records.length) return res.status(400).json({ error: 'CSV has no data rows' });

    // Header mapping
    const headers = Object.keys(records[0]).reduce((acc, h) => {
        acc[normHeader(h)] = h; return acc;
    }, {});

    // New CSV headers expected:
    // Reference, Activity Date, Description, Amount, Account No, Deposit zID, Bank
    // Backward compatible with legacy 'account_number' and 'amount_'
    const requiredBase = ['reference', 'activity_date', 'description', 'bank'];
    const missing = [];
    for (const k of requiredBase) {
        if (!headers[k]) missing.push(k);
    }
    const hasAmount = headers['amount'] || headers['amount_'];
    if (!hasAmount) missing.push('amount');
    const hasAcct = headers['account_no'] || headers['account_number'];
    if (!hasAcct) missing.push('account_no');
    if (missing.length) return res.status(400).json({ error: `Missing required headers: ${missing.join(', ')}` });

    // Group by reference
    const groups = new Map();
    const log = [];
    let lineNo = 1; // header line = 1
    for (const row of records) {
        lineNo++;
        const ref = (row[headers['reference']] || '').toString().trim();
        const dateStr = (row[headers['activity_date']] || '').toString().trim();
        const desc = (row[headers['description']] || '').toString().trim();
        const amt = parseAmount(row[headers['amount'] || headers['amount_']]);
        const acct = (row[headers['account_no']] || row[headers['account_number']] || '').toString();
        const depositZid = (row[headers['deposit_zid']] || '').toString().trim();
        const bankName = (row[headers['bank']] || '').toString().trim();

        if (!ref || !dateStr || !acct || !bankName) {
            log.push({ line: lineNo, status: 'Failed', message: 'Missing reference/date/account_number/bank' });
            continue;
        }
        if (!amt || amt === 0) {
            log.push({ line: lineNo, status: 'Failed', message: 'Amount missing or zero' });
            continue;
        }

        const key = ref;
        // Derive entity digit from raw account number (strip non-digits, take first char)
        const acctDigits = acct.replace(/[^0-9]/g, '');
        const entityDigit = acctDigits.length > 0 ? acctDigits[0] : null;
        const item = { line: lineNo, ref, dateStr, desc, amt, acctCanon: canon(acct), bankName, depositZid, entityDigit };
        const arr = groups.get(key) || [];
        arr.push(item);
        groups.set(key, arr);
    }

    if (groups.size === 0) {
        return res.status(400).json({ error: 'No valid rows parsed', log });
    }

    const client = await pool.connect();
    let createdDeposits = 0;
    let createdItems = 0;
    let errors = 0;
    let currentGroupRef = null;
    let currentGroupFirstLine = null;
    try {
        await client.query('BEGIN');

        for (const [ref, items] of groups.entries()) {
            currentGroupRef = ref;
            currentGroupFirstLine = items?.[0]?.line || null;
            // Enforce global uniqueness of reference_number
            const dup = await client.query(
                'SELECT id FROM bank_deposits WHERE reference_number = $1 LIMIT 1',
                [ref]
            );
            if (dup.rows.length) {
                errors++;
                log.push({ line: items[0].line, status: 'Failed', message: `Duplicate reference number: ${ref}` });
                continue;
            }

            // Resolve bank account using bank name from first item
            const bankName = items[0].bankName;
            const baRes = await client.query(
                `SELECT id FROM bank_accounts 
                 WHERE lower(account_name) = lower($1) OR lower(bank_name) = lower($1)
                    OR account_name ILIKE '%'||$1||'%' OR bank_name ILIKE '%'||$1||'%'
                 ORDER BY (status = 'Active') DESC, account_name ASC LIMIT 1`,
                [bankName]
            );
            const bank_account_id = baRes.rows[0]?.id;
            if (!bank_account_id) {
                errors++;
                log.push({ line: items[0].line, status: 'Failed', message: `Bank account not found for "${bankName}" (ref ${ref})` });
                continue;
            }

            // Fetch bank account details for entity and cash account mapping
            const baFull = await client.query(
                'SELECT id, entity_id, cash_account_id FROM bank_accounts WHERE id = $1',
                [bank_account_id]
            );
            const entity_id = baFull.rows[0]?.entity_id || null;
            const cash_account_id = baFull.rows[0]?.cash_account_id || null;
            if (!cash_account_id) {
                errors++;
                log.push({ line: items[0].line, status: 'Failed', message: `Bank account missing cash_account_id mapping (ref ${ref})` });
                continue;
            }

            // Determine deposit date (first item's date)
            const ymd = parseDateMDY(items[0].dateStr) || new Date().toISOString().slice(0, 10);

            // Build valid items with resolved account and fund
            const validItems = [];
            const fundTotals = new Map(); // fund_id -> sum amount (for cash debits)
            const entityDigitFreq = new Map(); // first digit of Account No -> total amount
            for (const it of items) {
                // Resolve account record
                const accRes = await client.query(
                    "SELECT id, entity_code, fund_number, restriction FROM accounts WHERE regexp_replace(lower(account_code), '[^a-z0-9]', '', 'g') = $1 LIMIT 1",
                    [it.acctCanon]
                );
                const account_id = accRes.rows[0]?.id;
                if (!account_id) {
                    errors++;
                    log.push({ line: it.line, status: 'Failed', message: `Account not found for code (${it.acctCanon}) – ref ${ref}` });
                    continue;
                }

                // Resolve fund by entity_code + fund_number + restriction
                const { entity_code, fund_number, restriction } = accRes.rows[0];
                const fundRes = await client.query(
                    `SELECT id FROM funds WHERE lower(entity_code)=lower($1) AND fund_number=$2 AND restriction=$3 LIMIT 1`,
                    [entity_code, fund_number, restriction]
                );
                const fund_id = fundRes.rows[0]?.id || null;
                if (!fund_id) {
                    errors++;
                    log.push({ line: it.line, status: 'Failed', message: `Fund not found for entity=${entity_code} fund=${fund_number} restr=${restriction}` });
                    continue;
                }

                validItems.push({ ...it, account_id, fund_id, account_entity_code: entity_code });
                fundTotals.set(fund_id, (fundTotals.get(fund_id) || 0) + it.amt);
                // Tally entity digit (from Account No) by absolute amount to choose JE owning entity
                const digit = it.entityDigit || ((entity_code || '').toString().replace(/[^0-9]/g, '').charAt(0) || null);
                if (digit) entityDigitFreq.set(digit, (entityDigitFreq.get(digit) || 0) + Math.abs(it.amt));
            }

            if (validItems.length === 0) {
                errors++;
                log.push({ line: items[0].line, status: 'Failed', message: `No valid items for reference ${ref}` });
                continue;
            }

            // Create deposit (Submitted immediately)
            const depRes = await client.query(
                `INSERT INTO bank_deposits (bank_account_id, deposit_date, deposit_type, reference_number, description, status, created_by)
                 VALUES ($1,$2,'Mixed',$3,$4,'Submitted',$5) RETURNING id`,
                [bank_account_id, ymd, ref, items[0].desc || `Batched import ${ref}`, req.user?.id]
            );
            const deposit_id = depRes.rows[0].id;
            createdDeposits++;

            // Insert deposit items
            for (const it of validItems) {
                await client.query(
                    `INSERT INTO bank_deposit_items (deposit_id, item_type, amount, description, gl_account_id, created_by)
                     VALUES ($1,'Electronic',$2,$3,$4,$5)`,
                    [deposit_id, it.amt, it.desc || null, it.account_id, req.user?.id]
                );
                createdItems++;
                const disp = round2(it.amt).toFixed(2);
                log.push({ line: it.line, status: 'OK', message: `Added item $${disp}` });
            }

            // Determine JE owning entity from first digit of Account No
            let jeEntityId = entity_id; // fallback to bank account's entity
            if (entityDigitFreq.size > 0) {
                const sorted = [...entityDigitFreq.entries()].sort((a, b) => b[1] - a[1]);
                const topDigit = sorted[0][0];
                const entRes = await client.query(
                    'SELECT id FROM entities WHERE code = $1 LIMIT 1',
                    [topDigit]
                );
                if (entRes.rows[0]?.id) jeEntityId = entRes.rows[0].id;
            }

            // Create Journal Entry (Posted, Auto)
            const jeDesc = `Auto deposit ${ref} for bank account ${bankName}`;
            const totalRounded = round2(validItems.reduce((s, v) => s + v.amt, 0));
            const jeRes = await client.query(
                `INSERT INTO journal_entries (entity_id, entry_date, reference_number, description, entry_type, status, total_amount, created_by, entry_mode)
                 VALUES ($1,$2,$3,$4,'Revenue','Posted',$5,$6,'Auto') RETURNING id`,
                [
                    jeEntityId,
                    ymd,
                    ref,
                    jeDesc,
                    totalRounded,
                    req.user?.id
                ]
            );
            const journal_entry_id = jeRes.rows[0].id;

<<<<<<< HEAD
            // Cash side per fund with rounding and sign handling
            for (const [fund_id, amt] of fundTotals.entries()) {
                const n = round2(amt);
=======
            // Cash side per fund (net):
            // - If net > 0: Debit cash = net
            // - If net < 0: Credit cash = abs(net)
            // - If net = 0: skip
            for (const [fund_id, amt] of fundTotals.entries()) {
                const n = Number(amt) || 0;
>>>>>>> e3559801
                if (n > 0) {
                    await client.query(
                        `INSERT INTO journal_entry_items (journal_entry_id, account_id, fund_id, description, debit, credit)
                         VALUES ($1,$2,$3,$4,$5,0)`,
                        [journal_entry_id, cash_account_id, fund_id, `Deposit ${ref} cash`, n]
                    );
                } else if (n < 0) {
                    await client.query(
                        `INSERT INTO journal_entry_items (journal_entry_id, account_id, fund_id, description, debit, credit)
                         VALUES ($1,$2,$3,$4,0,$5)`,
                        [journal_entry_id, cash_account_id, fund_id, `Deposit ${ref} cash reversal`, Math.abs(n)]
                    );
                }
<<<<<<< HEAD
                // if n == 0, skip
            }

            // Revenue side per item with rounding and reversals
            for (const it of validItems) {
                const a = round2(it.amt);
=======
            }

            // Revenue side per item:
            // - If amt > 0: Credit revenue = amt
            // - If amt < 0: Debit revenue = abs(amt) (reversal)
            for (const it of validItems) {
                const a = Number(it.amt) || 0;
>>>>>>> e3559801
                if (a > 0) {
                    await client.query(
                        `INSERT INTO journal_entry_items (journal_entry_id, account_id, fund_id, description, debit, credit)
                         VALUES ($1,$2,$3,$4,0,$5)`,
                        [journal_entry_id, it.account_id, it.fund_id, it.desc || `Deposit ${ref}`, a]
                    );
                } else if (a < 0) {
                    await client.query(
                        `INSERT INTO journal_entry_items (journal_entry_id, account_id, fund_id, description, debit, credit)
                         VALUES ($1,$2,$3,$4,$5,0)`,
                        [journal_entry_id, it.account_id, it.fund_id, (it.desc ? `${it.desc} reversal` : `Deposit ${ref} reversal`), Math.abs(a)]
                    );
                }
<<<<<<< HEAD
                // if a == 0, skip
=======
>>>>>>> e3559801
            }

            // Link deposit items to the JE
            await client.query(
                `UPDATE bank_deposit_items SET journal_entry_id = $1 WHERE deposit_id = $2`,
                [journal_entry_id, deposit_id]
            );
        }

        await client.query('COMMIT');
    } catch (e) {
        await client.query('ROLLBACK');
        // Append final error row so UI can display failure context
        log.push({ line: currentGroupFirstLine, status: 'Failed', message: `Error while processing reference ${currentGroupRef || ''}: ${e.message}` });
        return res.status(500).json({ error: e.message, log });
    } finally {
        client.release();
    }

    // Persist import log (best-effort; non-fatal on failure)
    try {
        await pool.query(`
            CREATE TABLE IF NOT EXISTS bank_deposit_import_runs (
                id UUID PRIMARY KEY,
                created_at TIMESTAMP NOT NULL DEFAULT NOW(),
                created_by INTEGER NULL,
                filename TEXT NULL,
                created_deposits INTEGER NOT NULL DEFAULT 0,
                created_items INTEGER NOT NULL DEFAULT 0,
                errors INTEGER NOT NULL DEFAULT 0,
                log JSONB NOT NULL
            )`);
        const runId = crypto.randomUUID();
        await pool.query(
            `INSERT INTO bank_deposit_import_runs (id, created_by, filename, created_deposits, created_items, errors, log)
             VALUES ($1,$2,$3,$4,$5,$6,$7)`,
            [runId, req.user?.id || null, req.file?.originalname || null, createdDeposits, createdItems, errors, JSON.stringify(log)]
        );
        return res.json({
            id: runId,
            created_deposits: createdDeposits,
            created_items: createdItems,
            errors,
            log
        });
    } catch (err) {
        // If logging fails, still return successful import response
        return res.json({
            created_deposits: createdDeposits,
            created_items: createdItems,
            errors,
            log,
            warn: 'Import saved, but logging of results failed.'
        });
    }
}));

// Return the most recent batched deposit import log
router.get('/batched/import/last', asyncHandler(async (req, res) => {
    try {
        await pool.query(`
            CREATE TABLE IF NOT EXISTS bank_deposit_import_runs (
                id UUID PRIMARY KEY,
                created_at TIMESTAMP NOT NULL DEFAULT NOW(),
                created_by INTEGER NULL,
                filename TEXT NULL,
                created_deposits INTEGER NOT NULL DEFAULT 0,
                created_items INTEGER NOT NULL DEFAULT 0,
                errors INTEGER NOT NULL DEFAULT 0,
                log JSONB NOT NULL
            )`);
        const uid = req.user?.id;
        let q;
        if (uid) {
            q = await pool.query(
                `SELECT id, created_at, filename, created_deposits, created_items, errors, log
                 FROM bank_deposit_import_runs
                 WHERE created_by = $1
                 ORDER BY created_at DESC
                 LIMIT 1`,
                [uid]
            );
        } else {
            q = await pool.query(
                `SELECT id, created_at, filename, created_deposits, created_items, errors, log
                 FROM bank_deposit_import_runs
                 ORDER BY created_at DESC
                 LIMIT 1`
            );
        }
        if (!q.rows.length) return res.json({ log: [], created_deposits: 0, created_items: 0, errors: 0 });
        const r = q.rows[0];
        return res.json({ id: r.id, created_at: r.created_at, filename: r.filename, created_deposits: r.created_deposits, created_items: r.created_items, errors: r.errors, log: r.log });
    } catch (e) {
        return res.status(500).json({ error: e.message });
    }
}));

/**
 * GET /api/bank-deposits/:id
 * Returns a specific bank deposit with its items
 */
router.get('/:id', asyncHandler(async (req, res) => {
    const { id } = req.params;
    
    // Get deposit details
    const depositQuery = await pool.query(`
        SELECT d.*, ba.account_name, ba.bank_name,
               CONCAT(u1.first_name, ' ', u1.last_name) as created_by_name,
               CONCAT(u2.first_name, ' ', u2.last_name) as updated_by_name
        FROM bank_deposits d
        LEFT JOIN bank_accounts ba ON d.bank_account_id = ba.id
        LEFT JOIN users u1 ON d.created_by = u1.id
        LEFT JOIN users u2 ON d.updated_by = u2.id
        WHERE d.id = $1
    `, [id]);
    
    if (depositQuery.rows.length === 0) {
        return res.status(404).json({ error: 'Deposit not found' });
    }
    
    const deposit = depositQuery.rows[0];
    
    // Get deposit items
    const itemsQuery = await pool.query(`
        SELECT di.*, a.description as account_description, a.code as account_code
        FROM bank_deposit_items di
        LEFT JOIN accounts a ON di.gl_account_id = a.id
        WHERE di.deposit_id = $1
        ORDER BY di.created_at
    `, [id]);
    
    // Calculate totals
    const totalAmount = itemsQuery.rows.reduce((sum, item) => sum + parseFloat(item.amount || 0), 0);
    
    // Combine all data
    const result = {
        ...deposit,
        items: itemsQuery.rows,
        total_amount: totalAmount,
        item_count: itemsQuery.rows.length
    };
    
    res.json(result);
}));

/**
 * PUT /api/bank-deposits/:id
 * Updates a bank deposit
 */
router.put('/:id', asyncHandler(async (req, res) => {
    const { id } = req.params;
    const {
        bank_account_id,
        deposit_date,
        deposit_type,
        reference_number,
        description,
        memo,
        status
    } = req.body;
    
    // Check if deposit exists
    const depositCheck = await pool.query('SELECT status FROM bank_deposits WHERE id = $1', [id]);
    if (depositCheck.rows.length === 0) {
        return res.status(404).json({ error: 'Deposit not found' });
    }
    
    // Prevent updates to cleared deposits
    const currentStatus = depositCheck.rows[0].status;
    if (currentStatus === 'Cleared' && status !== 'Cleared') {
        return res.status(409).json({ 
            error: 'Cannot modify a cleared deposit',
            details: 'Cleared deposits are finalized and cannot be modified'
        });
    }
    
    // Validate status if provided
    if (status) {
        const validStatuses = ['Draft', 'Submitted', 'Cleared', 'Rejected'];
        if (!validStatuses.includes(status)) {
            return res.status(400).json({ error: 'Invalid status value' });
        }
    }
    
    const updateFields = [];
    const params = [];
    let paramIndex = 1;
    
    if (bank_account_id) {
        // Validate bank account exists
        const bankAccountCheck = await pool.query('SELECT id FROM bank_accounts WHERE id = $1', [bank_account_id]);
        if (bankAccountCheck.rows.length === 0) {
            return res.status(400).json({ error: 'Bank account not found' });
        }
        
        updateFields.push(`bank_account_id = $${paramIndex++}`);
        params.push(bank_account_id);
    }
    
    if (deposit_date) {
        updateFields.push(`deposit_date = $${paramIndex++}`);
        params.push(deposit_date);
    }
    
    if (deposit_type) {
        updateFields.push(`deposit_type = $${paramIndex++}`);
        params.push(deposit_type);
    }
    
    if (reference_number !== undefined) {
        updateFields.push(`reference_number = $${paramIndex++}`);
        params.push(reference_number);
    }
    
    if (description !== undefined) {
        updateFields.push(`description = $${paramIndex++}`);
        params.push(description);
    }
    
    if (memo !== undefined) {
        updateFields.push(`memo = $${paramIndex++}`);
        params.push(memo);
    }
    
    if (status) {
        updateFields.push(`status = $${paramIndex++}`);
        params.push(status);
        
        // If status is Cleared, set cleared_date and cleared_by
        if (status === 'Cleared') {
            updateFields.push(`cleared_date = $${paramIndex++}`);
            params.push(new Date());
            
            updateFields.push(`cleared_by = $${paramIndex++}`);
            params.push(req.user?.id);
        }
        
        // If status is Submitted, set submitted_date and submitted_by
        if (status === 'Submitted') {
            updateFields.push(`submitted_date = $${paramIndex++}`);
            params.push(new Date());
            
            updateFields.push(`submitted_by = $${paramIndex++}`);
            params.push(req.user?.id);
        }
    }
    
    // Add updated_at and updated_by
    updateFields.push(`updated_at = NOW()`);
    updateFields.push(`updated_by = $${paramIndex++}`);
    params.push(req.user?.id);
    
    // Add ID as the last parameter
    params.push(id);
    
    const { rows } = await pool.query(`
        UPDATE bank_deposits
        SET ${updateFields.join(', ')}
        WHERE id = $${paramIndex}
        RETURNING *
    `, params);
    
    res.json(rows[0]);
}));

/**
 * DELETE /api/bank-deposits/:id
 * Deletes a bank deposit
 */
router.delete('/:id', asyncHandler(async (req, res) => {
    const { id } = req.params;
    
    // Check if deposit exists and get status
    const depositCheck = await pool.query('SELECT status FROM bank_deposits WHERE id = $1', [id]);
    if (depositCheck.rows.length === 0) {
        return res.status(404).json({ error: 'Deposit not found' });
    }
    
    // Prevent deletion of submitted or cleared deposits
    const status = depositCheck.rows[0].status;
    if (status === 'Submitted' || status === 'Cleared') {
        return res.status(409).json({ 
            error: `Cannot delete a ${status.toLowerCase()} deposit`,
            details: `${status} deposits cannot be deleted. You may reject the deposit instead.`
        });
    }
    
    // Start a transaction to delete deposit and its items
    const client = await pool.connect();
    try {
        await client.query('BEGIN');
        
        // Delete deposit items first (foreign key constraint)
        await client.query('DELETE FROM bank_deposit_items WHERE deposit_id = $1', [id]);
        
        // Delete the deposit
        await client.query('DELETE FROM bank_deposits WHERE id = $1', [id]);
        
        await client.query('COMMIT');
        
        res.status(204).send();
    } catch (error) {
        await client.query('ROLLBACK');
        throw error;
    } finally {
        client.release();
    }
}));

/**
 * GET /api/bank-deposits/:id/items
 * Returns items for a specific bank deposit
 */
router.get('/:id/items', asyncHandler(async (req, res) => {
    const { id } = req.params;
    
    // Check if deposit exists
    const depositCheck = await pool.query('SELECT id FROM bank_deposits WHERE id = $1', [id]);
    if (depositCheck.rows.length === 0) {
        return res.status(404).json({ error: 'Deposit not found' });
    }
    
    // Get deposit items with account information
    const { rows } = await pool.query(`
        SELECT di.*, a.description as account_description, a.code as account_code
        FROM bank_deposit_items di
        LEFT JOIN accounts a ON di.gl_account_id = a.id
        WHERE di.deposit_id = $1
        ORDER BY di.created_at
    `, [id]);
    
    // Calculate total
    const total = rows.reduce((sum, item) => sum + parseFloat(item.amount || 0), 0);
    
    res.json({
        items: rows,
        total_amount: total,
        count: rows.length
    });
}));

/**
 * POST /api/bank-deposits/:id/items
 * Adds items to a bank deposit
 */
router.post('/:id/items', asyncHandler(async (req, res) => {
    const { id } = req.params;
    const items = Array.isArray(req.body) ? req.body : [req.body];
    
    // Check if deposit exists and get status
    const depositCheck = await pool.query('SELECT status FROM bank_deposits WHERE id = $1', [id]);
    if (depositCheck.rows.length === 0) {
        return res.status(404).json({ error: 'Deposit not found' });
    }
    
    // Prevent adding items to cleared deposits
    const status = depositCheck.rows[0].status;
    if (status === 'Cleared') {
        return res.status(409).json({ 
            error: 'Cannot add items to a cleared deposit',
            details: 'Cleared deposits are finalized and cannot be modified'
        });
    }
    
    // Validate items
    if (items.length === 0) {
        return res.status(400).json({ error: 'At least one item is required' });
    }
    
    // Start a transaction to add all items
    const client = await pool.connect();
    try {
        await client.query('BEGIN');
        
        const insertedItems = [];
        
        for (const item of items) {
            // Validate required fields
            if (!item.item_type) {
                throw new Error('Item type is required for all items');
            }
            
            if (!item.amount || parseFloat(item.amount) <= 0) {
                throw new Error('Valid amount is required for all items');
            }
            
            if (item.item_type === 'Check' && !item.check_number) {
                throw new Error('Check number is required for check items');
            }
            
            if (!item.gl_account_id) {
                throw new Error('GL account is required for all items');
            }
            
            // Validate GL account exists
            const accountCheck = await client.query('SELECT id FROM accounts WHERE id = $1', [item.gl_account_id]);
            if (accountCheck.rows.length === 0) {
                throw new Error(`GL account ${item.gl_account_id} not found`);
            }
            
            // Insert the item
            const { rows } = await client.query(`
                INSERT INTO bank_deposit_items (
                    deposit_id,
                    item_type,
                    amount,
                    check_number,
                    check_date,
                    payer_name,
                    description,
                    gl_account_id,
                    created_by
                ) VALUES ($1, $2, $3, $4, $5, $6, $7, $8, $9)
                RETURNING *
            `, [
                id,
                item.item_type,
                parseFloat(item.amount),
                item.check_number || null,
                item.check_date || null,
                item.payer_name || null,
                item.description || null,
                item.gl_account_id,
                req.user?.id
            ]);
            
            insertedItems.push(rows[0]);
        }
        
        // Update deposit's updated_at and updated_by
        await client.query(`
            UPDATE bank_deposits
            SET updated_at = NOW(), updated_by = $1
            WHERE id = $2
        `, [req.user?.id, id]);
        
        await client.query('COMMIT');
        
        res.status(201).json(insertedItems);
    } catch (error) {
        await client.query('ROLLBACK');
        return res.status(400).json({ error: error.message });
    } finally {
        client.release();
    }
}));

/**
 * PUT /api/bank-deposits/items/:id
 * Updates a deposit item
 */
router.put('/items/:id', asyncHandler(async (req, res) => {
    const { id } = req.params;
    const {
        item_type,
        amount,
        check_number,
        check_date,
        payer_name,
        description,
        gl_account_id
    } = req.body;
    
    // Check if item exists and get deposit info
    const itemCheck = await pool.query(`
        SELECT di.*, bd.status as deposit_status
        FROM bank_deposit_items di
        JOIN bank_deposits bd ON di.deposit_id = bd.id
        WHERE di.id = $1
    `, [id]);
    
    if (itemCheck.rows.length === 0) {
        return res.status(404).json({ error: 'Deposit item not found' });
    }
    
    // Prevent updates to items in cleared deposits
    const depositStatus = itemCheck.rows[0].deposit_status;
    if (depositStatus === 'Cleared') {
        return res.status(409).json({ 
            error: 'Cannot update items in a cleared deposit',
            details: 'Cleared deposits are finalized and cannot be modified'
        });
    }
    
    const updateFields = [];
    const params = [];
    let paramIndex = 1;
    
    if (item_type) {
        updateFields.push(`item_type = $${paramIndex++}`);
        params.push(item_type);
    }
    
    if (amount !== undefined) {
        if (parseFloat(amount) <= 0) {
            return res.status(400).json({ error: 'Amount must be greater than zero' });
        }
        updateFields.push(`amount = $${paramIndex++}`);
        params.push(parseFloat(amount));
    }
    
    if (check_number !== undefined) {
        updateFields.push(`check_number = $${paramIndex++}`);
        params.push(check_number);
    }
    
    if (check_date !== undefined) {
        updateFields.push(`check_date = $${paramIndex++}`);
        params.push(check_date);
    }
    
    if (payer_name !== undefined) {
        updateFields.push(`payer_name = $${paramIndex++}`);
        params.push(payer_name);
    }
    
    if (description !== undefined) {
        updateFields.push(`description = $${paramIndex++}`);
        params.push(description);
    }
    
    if (gl_account_id) {
        // Validate GL account exists
        const accountCheck = await pool.query('SELECT id FROM accounts WHERE id = $1', [gl_account_id]);
        if (accountCheck.rows.length === 0) {
            return res.status(400).json({ error: 'GL account not found' });
        }
        
        updateFields.push(`gl_account_id = $${paramIndex++}`);
        params.push(gl_account_id);
    }
    
    // Add updated_at
    updateFields.push(`updated_at = NOW()`);
    
    // Add ID as the last parameter
    params.push(id);
    
    const { rows } = await pool.query(`
        UPDATE bank_deposit_items
        SET ${updateFields.join(', ')}
        WHERE id = $${paramIndex}
        RETURNING *
    `, params);
    
    // Update deposit's updated_at and updated_by
    await pool.query(`
        UPDATE bank_deposits
        SET updated_at = NOW(), updated_by = $1
        WHERE id = $2
    `, [req.user?.id, itemCheck.rows[0].deposit_id]);
    
    res.json(rows[0]);
}));

/**
 * DELETE /api/bank-deposits/items/:id
 * Removes a deposit item
 */
router.delete('/items/:id', asyncHandler(async (req, res) => {
    const { id } = req.params;
    
    // Check if item exists and get deposit info
    const itemCheck = await pool.query(`
        SELECT di.deposit_id, bd.status as deposit_status
        FROM bank_deposit_items di
        JOIN bank_deposits bd ON di.deposit_id = bd.id
        WHERE di.id = $1
    `, [id]);
    
    if (itemCheck.rows.length === 0) {
        return res.status(404).json({ error: 'Deposit item not found' });
    }
    
    // Prevent deletion of items in cleared deposits
    const depositStatus = itemCheck.rows[0].deposit_status;
    if (depositStatus === 'Cleared') {
        return res.status(409).json({ 
            error: 'Cannot remove items from a cleared deposit',
            details: 'Cleared deposits are finalized and cannot be modified'
        });
    }
    
    // Delete the item
    await pool.query('DELETE FROM bank_deposit_items WHERE id = $1', [id]);
    
    // Update deposit's updated_at and updated_by
    await pool.query(`
        UPDATE bank_deposits
        SET updated_at = NOW(), updated_by = $1
        WHERE id = $2
    `, [req.user?.id, itemCheck.rows[0].deposit_id]);
    
    res.status(204).send();
}));

/**
 * POST /api/bank-deposits/:id/submit
 * Submit a deposit to the bank
 */
router.post('/:id/submit', asyncHandler(async (req, res) => {
    const { id } = req.params;
    
    // Check if deposit exists
    const depositCheck = await pool.query(`
        SELECT d.*, COUNT(di.id) as item_count, SUM(di.amount) as total_amount
        FROM bank_deposits d
        LEFT JOIN bank_deposit_items di ON d.id = di.deposit_id
        WHERE d.id = $1
        GROUP BY d.id
    `, [id]);
    
    if (depositCheck.rows.length === 0) {
        return res.status(404).json({ error: 'Deposit not found' });
    }
    
    const deposit = depositCheck.rows[0];
    
    // Validate deposit status
    if (deposit.status !== 'Draft') {
        return res.status(409).json({ 
            error: `Deposit is already ${deposit.status.toLowerCase()}`,
            details: `Only deposits in Draft status can be submitted`
        });
    }
    
    // Validate deposit has items
    if (parseInt(deposit.item_count) === 0) {
        return res.status(400).json({ 
            error: 'Cannot submit empty deposit',
            details: 'Deposit must have at least one item to submit'
        });
    }
    
    // Update deposit status to Submitted
    const { rows } = await pool.query(`
        UPDATE bank_deposits
        SET 
            status = 'Submitted',
            submitted_date = NOW(),
            submitted_by = $1,
            updated_at = NOW(),
            updated_by = $1
        WHERE id = $2
        RETURNING *
    `, [req.user?.id, id]);
    
    // Return updated deposit with totals
    const result = {
        ...rows[0],
        item_count: parseInt(deposit.item_count),
        total_amount: parseFloat(deposit.total_amount)
    };
    
    res.json(result);
}));

/**
 * POST /api/bank-deposits/:id/clear
 * Mark a deposit as cleared
 */
router.post('/:id/clear', asyncHandler(async (req, res) => {
    const { id } = req.params;
    const { clearing_date, clearing_reference } = req.body;
    
    // Check if deposit exists
    const depositCheck = await pool.query(`
        SELECT d.*, COUNT(di.id) as item_count, SUM(di.amount) as total_amount
        FROM bank_deposits d
        LEFT JOIN bank_deposit_items di ON d.id = di.deposit_id
        WHERE d.id = $1
        GROUP BY d.id
    `, [id]);
    
    if (depositCheck.rows.length === 0) {
        return res.status(404).json({ error: 'Deposit not found' });
    }
    
    const deposit = depositCheck.rows[0];
    
    // Validate deposit status
    if (deposit.status !== 'Submitted') {
        return res.status(409).json({ 
            error: `Deposit must be submitted before clearing`,
            details: `Only deposits in Submitted status can be cleared. Current status: ${deposit.status}`
        });
    }
    
    // Update deposit status to Cleared
    const { rows } = await pool.query(`
        UPDATE bank_deposits
        SET 
            status = 'Cleared',
            cleared_date = $1,
            clearing_reference = $2,
            cleared_by = $3,
            updated_at = NOW(),
            updated_by = $3
        WHERE id = $4
        RETURNING *
    `, [
        clearing_date || new Date(),
        clearing_reference || null,
        req.user?.id,
        id
    ]);
    
    // Return updated deposit with totals
    const result = {
        ...rows[0],
        item_count: parseInt(deposit.item_count),
        total_amount: parseFloat(deposit.total_amount)
    };
    
    res.json(result);
}));

/**
 * GET /api/bank-deposits/slip/:id
 * Generate deposit slip data for a specific deposit
 */
router.get('/slip/:id', asyncHandler(async (req, res) => {
    const { id } = req.params;
    
    // Get deposit with bank account and items
    const depositQuery = await pool.query(`
        SELECT d.*, ba.account_name, ba.bank_name, ba.account_number, ba.routing_number,
               CONCAT(u.first_name, ' ', u.last_name) as prepared_by
        FROM bank_deposits d
        LEFT JOIN bank_accounts ba ON d.bank_account_id = ba.id
        LEFT JOIN users u ON d.created_by = u.id
        WHERE d.id = $1
    `, [id]);
    
    if (depositQuery.rows.length === 0) {
        return res.status(404).json({ error: 'Deposit not found' });
    }
    
    const deposit = depositQuery.rows[0];
    
    // Get deposit items grouped by type
    const itemsQuery = await pool.query(`
        SELECT 
            item_type,
            COUNT(*) as count,
            SUM(amount) as total
        FROM bank_deposit_items
        WHERE deposit_id = $1
        GROUP BY item_type
    `, [id]);
    
    // Get individual checks
    const checksQuery = await pool.query(`
        SELECT *
        FROM bank_deposit_items
        WHERE deposit_id = $1 AND item_type = 'Check'
        ORDER BY amount DESC
    `, [id]);
    
    // Calculate totals
    const totalAmount = itemsQuery.rows.reduce((sum, group) => sum + parseFloat(group.total || 0), 0);
    
    // Format deposit slip data
    const depositSlip = {
        deposit: {
            ...deposit,
            deposit_date_formatted: new Date(deposit.deposit_date).toLocaleDateString()
        },
        summary: {
            total_amount: totalAmount,
            item_groups: itemsQuery.rows
        },
        checks: checksQuery.rows,
        currency: {
            cash: itemsQuery.rows.find(g => g.item_type === 'Cash')?.total || 0,
            checks: itemsQuery.rows.find(g => g.item_type === 'Check')?.total || 0,
            electronic: itemsQuery.rows.find(g => g.item_type === 'Electronic')?.total || 0
        }
    };
    
    res.json(depositSlip);
}));

module.exports = router;<|MERGE_RESOLUTION|>--- conflicted
+++ resolved
@@ -490,18 +490,9 @@
             );
             const journal_entry_id = jeRes.rows[0].id;
 
-<<<<<<< HEAD
-            // Cash side per fund with rounding and sign handling
+            // Cash side per fund (rounded to cents) with sign handling; skip zero
             for (const [fund_id, amt] of fundTotals.entries()) {
                 const n = round2(amt);
-=======
-            // Cash side per fund (net):
-            // - If net > 0: Debit cash = net
-            // - If net < 0: Credit cash = abs(net)
-            // - If net = 0: skip
-            for (const [fund_id, amt] of fundTotals.entries()) {
-                const n = Number(amt) || 0;
->>>>>>> e3559801
                 if (n > 0) {
                     await client.query(
                         `INSERT INTO journal_entry_items (journal_entry_id, account_id, fund_id, description, debit, credit)
@@ -515,22 +506,12 @@
                         [journal_entry_id, cash_account_id, fund_id, `Deposit ${ref} cash reversal`, Math.abs(n)]
                     );
                 }
-<<<<<<< HEAD
                 // if n == 0, skip
             }
 
-            // Revenue side per item with rounding and reversals
+            // Revenue side per item (rounded to cents) with reversals; skip zero
             for (const it of validItems) {
                 const a = round2(it.amt);
-=======
-            }
-
-            // Revenue side per item:
-            // - If amt > 0: Credit revenue = amt
-            // - If amt < 0: Debit revenue = abs(amt) (reversal)
-            for (const it of validItems) {
-                const a = Number(it.amt) || 0;
->>>>>>> e3559801
                 if (a > 0) {
                     await client.query(
                         `INSERT INTO journal_entry_items (journal_entry_id, account_id, fund_id, description, debit, credit)
@@ -544,10 +525,7 @@
                         [journal_entry_id, it.account_id, it.fund_id, (it.desc ? `${it.desc} reversal` : `Deposit ${ref} reversal`), Math.abs(a)]
                     );
                 }
-<<<<<<< HEAD
                 // if a == 0, skip
-=======
->>>>>>> e3559801
             }
 
             // Link deposit items to the JE
